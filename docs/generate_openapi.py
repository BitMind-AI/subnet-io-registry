--- conflicted
+++ resolved
@@ -112,7 +112,6 @@
         
         return None
 
-<<<<<<< HEAD
     # Collect paths first, then sort
     all_paths = {}
     for root, _, files in os.walk(api_definitions_path):
@@ -297,44 +296,6 @@
                                 all_paths[path, method] = endpoint_obj
                 except yaml.YAMLError as e:
                     print(f"Error reading YAML file {file_path}: {e}")
-=======
-    def process_schema(schema, examples=None):
-        if not schema:
-            return None
-        
-        def fix_schema_node(node):
-            if isinstance(node, dict):
-                # Fix file type to string with binary format
-                if node.get("type") == "file":
-                    node["type"] = "string"
-                    node["format"] = "binary"
-                
-                # Move examples to example
-                if "examples" in node:
-                    if isinstance(node["examples"], list) and node["examples"]:
-                        node["example"] = node["examples"][0]
-                    del node["examples"]
-                
-                # Recursively process all properties
-                for key, value in node.items():
-                    if isinstance(value, (dict, list)):
-                        fix_schema_node(value)
-            elif isinstance(node, list):
-                for item in node:
-                    if isinstance(item, (dict, list)):
-                        fix_schema_node(item)
-        
-        # Apply all fixes
-        fix_schema_node(schema)
-        fix_numeric_constraints(schema)
-        add_defaults_to_schema(schema)
-        
-        # Add examples if provided
-        if examples:
-            schema["example"] = examples
-        
-        return schema
->>>>>>> 08183e19
 
     # First pass: collect subnet information and create tags
     subnet_info = {}
